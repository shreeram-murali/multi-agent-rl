import numpy as np
import mdp


class MultiAgentRandomMDP(mdp.MDP):
    def __init__(self, n_agents, n_states, n_actions, reward_funcs, seed=None):
        """
        n_agents: number of agents
        n_states: number of states
        n_actions: number of actions
        reward_funcs: a list of functions that holds the reward functions for each agent
        seed: Set to some value to ensure reproducibility
        """
        self.n_agents = n_agents
        self.n_states = n_states
        self.n_actions = n_actions
        self.reward_funcs = reward_funcs
        self.n_joint_actions = n_actions ** n_agents 
        
        self.rng = np.random.default_rng(seed)

        self.states = list(range(n_states))
        self.actions = list(range(n_actions))

        self.P = self._generate_transition_matrix()
        self.R = self._generate_reward_matrix()
        self.G = self._generate_communication_matrix()
        self.L = self._generate_laplacian()
        self.phi = self._generate_feature_matrix(5)
        self.features_b = self._generate_feature_vectors_b(1)
        # print(self.L)
        # eigs = np.linalg.eig(self.L)
        # print(eigs.eigenvalues)

        d0 = np.ones(n_states) / n_states

        super().__init__(self.states, self.actions, self.R, self.P, d0)

    def _generate_transition_matrix(self):
        # we need to extend this matrix to be larger, for multiple agents 
        # here n_actions in the next line should be the number of joiint actions, i.e., 2^N
        # TODO: define joint actions
        P = self.rng.uniform(size=(self.n_states, self.n_joint_actions, self.n_states))
        # figure out how to map each action in the joint action space to a column vector 
        # NOTE: I guess this is already done now? I'm not sure what other changes are needed apart 
        # from defining the size based on joint actions rather than number of actions 
        P /= P.sum(axis=-1, keepdims=True)
        return P

    def _generate_reward_matrix(self):
        R = np.zeros((self.n_states, self.n_actions, self.n_states, self.n_agents))
        for i in range(self.n_agents):
            R[:, :, :, i] = self.reward_funcs[i](self.n_states, self.n_actions)
        return R

    def _generate_communication_matrix(self):
        """Generate a Laplacian matrix for N agents with connectivity ratio 4/N
        Connectivity ratio is defined as 2*E/[N(N-1)] where N is the number of agents and E is the
        number of edges. For 5 agents, we need 8 edges to get that ratio"""
        G = np.zeros((self.n_agents, self.n_agents))
        E = 1
        while E != 8:
            idxs = np.random.randint(0, 5, 2)
            while idxs[0] == idxs[1]:
                idxs = np.random.randint(0, 5, 2)
            G[idxs[0], idxs[1]] = np.random.randint(0, 2)
            E = G.sum()
        return G

    def _generate_laplacian(self):
        indegrees = np.diag(np.sum(self.G, axis=1))
        L = indegrees - self.G
        return L
<<<<<<< HEAD

    def _generate_feature_matrix(self, k):

        feature_matrix = np.zeros((S, 2**self.n_agents, k))
        for state in range(self.n_states):
            # Iterate over each possible joint action

            for joint_action in range(2**self.n_agents):
                # Convert joint action to binary representation
                action_vector = [
                    int(x) for x in bin(joint_action)[2:].zfill(self.n_agents)
                ]
                # print(action_vector, joint_action)

                # Example: Define feature vector based on state and joint action
                feature_vector = np.random.rand(
                    k
                )  # Example: Random feature vector of length k

                # Store feature vector in the feature matrix
                feature_matrix[state, joint_action, :] = feature_vector

        return feature_matrix

    def _generate_feature_vectors_b(self, m):
        feature_matrix_b = np.zeros((self.n_states, self.n_agents, m))
        for state in range(self.n_states):
            for action in range(self.n_actions):
                feature_matrix_b[state, action] = np.random.rand(m)

        return feature_matrix_b

    def step(self, state, actions):
        next_state = self.rng.choice(self.states, p=self.P[state, actions[0]])
        rewards = self.R[state, actions[0], next_state, :]
        return next_state, rewards
=======
    
    def step(self, state, joint_action):
        # Convert joint_action to an index in the joint action space
        action_index = sum(a * (self.n_actions ** i) for i, a in enumerate(joint_action))
        
        # next_state = self.rng.choice(self.states, p=self.P[state, actions[0]])
        next_state = self.rng.choice(self.states, p=self.P[state, action_index])
        connected_agents = np.where(self.L[np.arange(self.n_agents), joint_action] != 0)[0]

        updated_joint_action = list(joint_action)
        for agent in connected_agents:
            updated_joint_action[agent] = self.rng.choice(self.actions)

        rewards = self.R[state, joint_action, next_state, :]
        return next_state, rewards, updated_joint_action
>>>>>>> 809a3d26

    def evalQ(self, state, joint_action):
        joint_action_idx = int("".join(map(str, joint_action)), 2)
        feature_vector = self.phi[state, joint_action_idx, :]
        return feature_vector

    def evalPolicy(self, state, action, theta):
        feature_a = self.features_b[state, action, :]
        num = np.exp(feature_a @ theta)
        den = 0
        for i in range(2):
            den += np.exp(self.features_b[state, i, :] @ theta)
        policy = num / den
        return policy


def reward_functions(n_states, n_actions):
    return np.random.uniform(size=(N_AGENTS, N_ACTIONS, N_STATES))


def main():
    rewards = [reward_functions] * N_AGENTS
    env = MultiAgentRandomMDP(
        n_agents=N_AGENTS,
        n_actions=N_ACTIONS,
        n_states=N_STATES,
        reward_funcs=rewards,
        seed=42,
    )

    state = env.states[env.rng.choice(len(env.states), p=env.P0)]
    done = False

    # Define initial parameters
    mu_0 = np.zeros(N_AGENTS)
    theta_0 = np.zeros(N_AGENTS)
    omega_0 = np.zeros(N_AGENTS)
    omega_tilde_0 = np.zeros(N_AGENTS)

    # Initialize parameters
    mu = mu_0
    omega = omega_0
    theta = theta_0
    omega_tilde = omega_tilde_0
    t_step = 0

    while not done:

        # Calculate step sizes
        beta_omega = 1 / ((t_step + 1) ** 0.65)
        beta_theta = 1 / ((t_step + 1) ** 0.85)

        joint_action = [
            env.rng.choice(env.actions) for _ in range(N_AGENTS)
        ]  # replace this with your multi-agent RL algorithm
        next_state, rewards_ = env.step(state, joint_action)
        # update your multi-agent RL algorithm here based on the experience (state, actions, rewards, next_state)

        # We need to sample new actions here
        next_joint_action = [1, 0, 1, 0, 0]  # Make this correct
        # Mu update
        mu = (1 - beta_omega) * mu + beta_omega * rewards_

        # TD error update
        td_error = (
            rewards
            - mu
            + omega * env.evalQ(next_state, next_joint_action)
            - omega * env.evalQ(state, joint_action)
        )
        # Critic step
        omega_tilde = omega + beta_omega * td_error @ env.evalQ(state, joint_action)
        A, psi = 1
        # Actor step
        theta = theta + beta_theta * A * psi

        # Consensus step
        omega = weight_matrix * omega_tilde

        state = next_state
        done = env.s_terminal[state]
        t_step += 1


if __name__ == "__main__":
    N_STATES = 5
    N_AGENTS = 5
    N_ACTIONS = 2

    main()<|MERGE_RESOLUTION|>--- conflicted
+++ resolved
@@ -15,8 +15,8 @@
         self.n_states = n_states
         self.n_actions = n_actions
         self.reward_funcs = reward_funcs
-        self.n_joint_actions = n_actions ** n_agents 
-        
+        self.n_joint_actions = n_actions**n_agents
+
         self.rng = np.random.default_rng(seed)
 
         self.states = list(range(n_states))
@@ -37,13 +37,13 @@
         super().__init__(self.states, self.actions, self.R, self.P, d0)
 
     def _generate_transition_matrix(self):
-        # we need to extend this matrix to be larger, for multiple agents 
+        # we need to extend this matrix to be larger, for multiple agents
         # here n_actions in the next line should be the number of joiint actions, i.e., 2^N
         # TODO: define joint actions
         P = self.rng.uniform(size=(self.n_states, self.n_joint_actions, self.n_states))
-        # figure out how to map each action in the joint action space to a column vector 
-        # NOTE: I guess this is already done now? I'm not sure what other changes are needed apart 
-        # from defining the size based on joint actions rather than number of actions 
+        # figure out how to map each action in the joint action space to a column vector
+        # NOTE: I guess this is already done now? I'm not sure what other changes are needed apart
+        # from defining the size based on joint actions rather than number of actions
         P /= P.sum(axis=-1, keepdims=True)
         return P
 
@@ -71,11 +71,27 @@
         indegrees = np.diag(np.sum(self.G, axis=1))
         L = indegrees - self.G
         return L
-<<<<<<< HEAD
+
+    def step(self, state, joint_action):
+        # Convert joint_action to an index in the joint action space
+        action_index = sum(a * (self.n_actions**i) for i, a in enumerate(joint_action))
+
+        # next_state = self.rng.choice(self.states, p=self.P[state, actions[0]])
+        next_state = self.rng.choice(self.states, p=self.P[state, action_index])
+        connected_agents = np.where(
+            self.L[np.arange(self.n_agents), joint_action] != 0
+        )[0]
+
+        updated_joint_action = list(joint_action)
+        for agent in connected_agents:
+            updated_joint_action[agent] = self.rng.choice(self.actions)
+
+        rewards = self.R[state, joint_action, next_state, :]
+        return next_state, rewards, updated_joint_action
 
     def _generate_feature_matrix(self, k):
 
-        feature_matrix = np.zeros((S, 2**self.n_agents, k))
+        feature_matrix = np.zeros((self.n_states, 2**self.n_agents, k))
         for state in range(self.n_states):
             # Iterate over each possible joint action
 
@@ -103,28 +119,6 @@
                 feature_matrix_b[state, action] = np.random.rand(m)
 
         return feature_matrix_b
-
-    def step(self, state, actions):
-        next_state = self.rng.choice(self.states, p=self.P[state, actions[0]])
-        rewards = self.R[state, actions[0], next_state, :]
-        return next_state, rewards
-=======
-    
-    def step(self, state, joint_action):
-        # Convert joint_action to an index in the joint action space
-        action_index = sum(a * (self.n_actions ** i) for i, a in enumerate(joint_action))
-        
-        # next_state = self.rng.choice(self.states, p=self.P[state, actions[0]])
-        next_state = self.rng.choice(self.states, p=self.P[state, action_index])
-        connected_agents = np.where(self.L[np.arange(self.n_agents), joint_action] != 0)[0]
-
-        updated_joint_action = list(joint_action)
-        for agent in connected_agents:
-            updated_joint_action[agent] = self.rng.choice(self.actions)
-
-        rewards = self.R[state, joint_action, next_state, :]
-        return next_state, rewards, updated_joint_action
->>>>>>> 809a3d26
 
     def evalQ(self, state, joint_action):
         joint_action_idx = int("".join(map(str, joint_action)), 2)
@@ -202,6 +196,7 @@
         theta = theta + beta_theta * A * psi
 
         # Consensus step
+        weight_matrix = 0  ## PLACEHOLDER
         omega = weight_matrix * omega_tilde
 
         state = next_state
