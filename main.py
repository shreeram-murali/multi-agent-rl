import numpy as np
import mdp
import matplotlib.pyplot as plt


class MultiAgentRandomMDP(mdp.MDP):
    def __init__(self, n_agents, n_states, n_actions, reward_funcs, seed=None):
        """
        n_agents: number of agents
        n_states: number of states
        n_actions: number of actions
        reward_funcs: a list of functions that holds the reward functions for each agent
        seed: Set to some value to ensure reproducibility
        """
        self.n_agents = n_agents
        self.n_states = n_states
        self.n_actions = n_actions
        self.reward_funcs = reward_funcs
        self.n_joint_actions = n_actions**n_agents

        self.rng = np.random.default_rng(seed)

        self.states = list(range(n_states))
        self.actions = list(range(n_actions))

        self.P = self._generate_transition_matrix()
        self.R = self._generate_reward_matrix()
        self.G = self._generate_communication_matrix()
        self.L = self._generate_laplacian()
        K = 5
        self.phi = self._generate_feature_matrix(K)
        theta_dim = 5
        self.features_b = self._generate_feature_vectors_b(theta_dim)
        # print(self.L)
        # eigs = np.linalg.eig(self.L)
        # print(eigs.eigenvalues)

        d0 = np.ones(n_states) / n_states

        super().__init__(self.states, self.actions, self.R, self.P, d0)

    def _generate_transition_matrix(self):
        # we need to extend this matrix to be l arger, for multiple agents
        # here n_actions in the next line should be the number of joiint actions, i.e., 2^N
        # TODO: define joint actions
        P = self.rng.uniform(size=(self.n_states, self.n_joint_actions, self.n_states))
        # figure out how to map each action in the joint action space to a column vector
        # NOTE: I guess this is already done now? I'm not sure what other changes are needed apart
        # from defining the size based on joint actions rather than number of actions
        P /= P.sum(axis=-1, keepdims=True)
        return P

    def _generate_reward_matrix(self):
        R = np.zeros((self.n_states, self.n_actions, self.n_states, self.n_agents))
        for i in range(self.n_agents):
            R[:, :, :, i] = self.reward_funcs[i](
                self.n_states, self.n_actions
            )
        return R

    def _generate_communication_matrix(self):
        """Generate a Laplacian matrix for N agents with connectivity ratio 4/N
        Connectivity ratio is defined as 2*E/[N(N-1)] where N is the number of agents and E is the
        number of edges. For 5 agents, we need 8 edges to get that ratio"""

        # TODO: This is hard-coded for 5 agents. We need to generalize this

        G = np.zeros((self.n_agents, self.n_agents))
        E = 1
        while E != 8:
            idxs = np.random.randint(0, 5, 2)
            while idxs[0] == idxs[1]:
                idxs = np.random.randint(0, 5, 2)
            G[idxs[0], idxs[1]] = np.random.randint(0, 2)
            E = G.sum()
        return G

    def _generate_laplacian(self):
        indegrees = np.diag(np.sum(self.G, axis=1))
        L = indegrees - self.G
        return L

    def step(self, state, joint_action):
        # Convert joint_action to an index in the joint action space
        action_index = sum(a * (self.n_actions**i) for i, a in enumerate(joint_action))

        # next_state = self.rng.choice(self.states, p=self.P[state, actions[0]])
        next_state = self.rng.choice(self.states, p=self.P[state, action_index])
        # connected_agents = np.where(
        #     self.L[np.arange(self.n_agents), joint_action] != 0
        # )[0]

        # updated_joint_action = list(joint_action)
        # for agent in connected_agents:
        #     updated_joint_action[agent] = self.rng.choice(self.actions)

        rewards = np.array(
            [self.reward_funcs[i](state, joint_action[i]) for i in range(self.n_agents)]
        )
        return next_state, rewards

    def _generate_feature_matrix(self, k):

        feature_matrix = np.zeros((self.n_states, 2**self.n_agents, k))
        for state in range(self.n_states):
            # Iterate over each possible joint action

            for joint_action in range(2**self.n_agents):
                # Convert joint action to binary representation
                action_vector = [
                    int(x) for x in bin(joint_action)[2:].zfill(self.n_agents)
                ]
                # print(action_vector, joint_action)

                # Example: Define feature vector based on state and joint action
                feature_vector = np.random.rand(
                    k
                )  # Example: Random feature vector of length k

                # Store feature vector in the feature matrix
                feature_matrix[state, joint_action, :] = feature_vector

        return feature_matrix

    def _generate_feature_vectors_b(self, m):
        feature_matrix_b = np.zeros((self.n_states, self.n_actions, m))
        for state in range(self.n_states):
            for action in range(self.n_actions):
                feature_matrix_b[state, action] = np.random.rand(m)

        return feature_matrix_b

    def evalQ(self, state, joint_action):
        joint_action_idx = int("".join(map(str, joint_action)), 2)
        feature_vector = self.phi[state, joint_action_idx, :]
        return feature_vector

    def evalPolicy(self, state, action, theta):
        feature_a = self.features_b[state, action, :]
        num = np.exp(feature_a @ theta)
        den = 0
        for i in range(2):
            den += np.exp(self.features_b[state, i, :] @ theta)
        policy = num / den
        return policy

    def choose_action(self, state, theta):
        p_1 = self.evalPolicy(state, 1, theta)
        p_0 = self.evalPolicy(state, 0, theta)
        choice = np.random.uniform()
        if choice < p_0:
            return 0
        else:
            return 1


def create_weight_matrix_Ct(L):
    N = L.shape[0]
    Ct = np.zeros((N, N))
    degrees = np.sum(L, axis=1)

    for i in range(N):
        for j in range(N):
            if L[i, j] == 1:
                Ct[i, j] = 1 / (1 + max(degrees[i], degrees[j]))
    for i in range(N):
        Ct[i, i] = 1 - np.sum(Ct[i, :])

    return Ct


def create_reward_functions(n_agents, n_states, n_actions):
    # create an empty list to store the reward functions
    reward_funcs = []

    for agent in range(n_agents):
        base_rewards = np.random.uniform(0, 4, size=(n_states, n_actions))

        def individual_reward_function(state, action, base_reward=base_rewards):
            # Sample around the base reward for given state and action

            base_reward = base_rewards[state - 1, action - 1]
            sampled_reward = np.random.uniform(base_reward - 0.5, base_reward + 0.5)
            return sampled_reward

        reward_funcs.append(individual_reward_function)

    return reward_funcs


def main():
    rewards = create_reward_functions(N_AGENTS, N_STATES, N_ACTIONS)
    env = MultiAgentRandomMDP(
        n_agents=N_AGENTS,
        n_actions=N_ACTIONS,
        n_states=N_STATES,
        reward_funcs=rewards,
        seed=42,
    )

    state = env.states[env.rng.choice(len(env.states), p=env.P0)]
    done = False

    omega_dim = 5
    theta_dim = 5

    # Initial reward
    mu_0 = np.zeros(N_AGENTS)

    # Initial parameters
    theta_0 = np.zeros((N_AGENTS, theta_dim))
    omega_0 = np.zeros((N_AGENTS, omega_dim))
    omega_tilde_0 = np.zeros((N_AGENTS, omega_dim))

    # Initialize parameters
    mu = mu_0
    omega = omega_0
    theta = theta_0
    omega_tilde = omega_tilde_0
    t_step = 0

    # Initialize variables
    weight_matrix = create_weight_matrix_Ct(env.G)
    td_error = np.zeros(N_AGENTS)
    A = np.zeros(N_AGENTS)
    psi = np.zeros((N_AGENTS, theta_dim))

    # Intial joint_action
    joint_action_initial = [
        env.choose_action(state, theta[ind, :]) for ind in range(N_AGENTS)
    ]

    joint_action = joint_action_initial

    # Logging variables
    average_rewards_log = []
    cumulative_reward = 0
    cumulative_rewards_log = []
    q_vales_log = []
    td_error_log = [] 
    mu_log = []
    cumulative_mu = 0.
    cumulative_mu_log = []

    mu_log_for_all_agents = np.zeros((N_AGENTS, EPOCHS))

    while not done:

<<<<<<< HEAD
        print(f"[LOG] Iteration {t_step}", end='\r')
=======
        print(f"[LOG] Iteration {t_step}", sep="\r")
>>>>>>> 5e954076

        # Calculate step sizes
        beta_omega = 1 / ((t_step + 1) ** 0.65)
        beta_theta = 1 / ((t_step + 1) ** 0.85)

        # joint_action = [
        #     env.rng.choice(env.actions) for _ in range(N_AGENTS)
        # ]  # replace this with your multi-agent RL algorithm

        # Used in the loop to change the joint_action
        # for calculating the value of the advantage function
        joint_action_temp = joint_action.copy()
        next_state, rewards_ = env.step(state, joint_action)
        # update your multi-agent RL algorithm here based on the experience (state, actions, rewards, next_state)

        # Sample new actions here
        next_joint_action = [
            env.choose_action(next_state, theta[ind, :]) for ind in range(N_AGENTS)
        ]

        # Mu update
        mu = (1 - beta_omega) * mu + beta_omega * rewards_

        for i in range(N_AGENTS):
            Q_i_t = env.evalQ(state, joint_action)
            # TD error update
            td_error[i] = (
                rewards_[i]
                - mu[i]
                + omega[i, :] @ env.evalQ(next_state, next_joint_action)
                - omega[i, :].T @ Q_i_t
            )
            # Critic step
            omega_tilde[i, :] = omega[i, :] + beta_omega * td_error[i] * Q_i_t
            value_sum = 0
            for ai in range(2):
                joint_action_temp[i] = ai
                value_sum += (
                    env.evalPolicy(state, ai, theta[i, :])
                    * omega[i, :]
                    @ env.evalQ(state, joint_action_temp)
                )

            A[i] = omega[i, :] @ Q_i_t - value_sum
            psi[i, :] = env.features_b[state, joint_action[i], :] - env.evalPolicy(
                state, joint_action[i], theta[i, :]
            ) * np.sum(env.features_b[state, :, :])
            # Actor step
            theta[i, :] = theta[i, :] + beta_theta * A[i] * psi[i]

        for i in range(N_AGENTS):
            # Consensus step
            for ag_ind in range(N_AGENTS):
                omega[i, :] = weight_matrix[i, ag_ind] * omega_tilde[ag_ind, :]
        

        state = next_state
        joint_action = next_joint_action
        done = env.s_terminal[state]

        mu_log_for_all_agents[:, t_step] = mu

        t_step += 1

        if t_step == EPOCHS:
            done = True

        average_rewards_log.append(np.mean(rewards_))
        cumulative_reward += np.sum(rewards_)
        cumulative_rewards_log.append(cumulative_reward)
        q_vales_log.append(np.mean(Q_i_t))
        td_error_log.append(np.mean(td_error))
        mu_log.append(mu[0])
        cumulative_mu += mu[0]
        cumulative_mu_log.append(cumulative_mu)

        

    # plt.subplot(221)
    # plt.plot(average_rewards_log, label='average rewards')
    # plt.legend()

    # plt.subplot(222)
    # plt.plot(cumulative_rewards_log, label='cumulative rewards')
    # plt.legend()

    plt.plot(mu_log_for_all_agents[0, :], label='Agent 1')
    plt.plot(mu_log_for_all_agents[1, :], label='Agent 2')
    plt.plot(mu_log_for_all_agents[2, :], label='Agent 3')
    plt.plot(mu_log_for_all_agents[3, :], label='Agent 4')
    plt.plot(mu_log_for_all_agents[4, :], label='Agent 5')
    plt.xlabel('Epochs')
    plt.ylabel('Rewards at each step')
    plt.legend()
    plt.show()

    plt.cla()
    

    # plt.subplot(223)
    # plt.plot(q_vales_log, label='Q values')
    # plt.legend()

    # plt.subplot(224)
    # plt.plot(td_error_log, label='TD error')
    # plt.legend()

    # plt.subplot(221)
    # plt.plot(mu_log, label='mu')
    # plt.legend()

    # plt.subplot(222)
    # plt.plot(cumulative_mu_log, label='cumulative mu')
    # plt.legend()

    # plt.tight_layout()
    # plt.show()


if __name__ == "__main__":
    N_STATES = 5
    N_AGENTS = 5
    N_ACTIONS = 2

    EPOCHS = 500

    main()<|MERGE_RESOLUTION|>--- conflicted
+++ resolved
@@ -246,11 +246,7 @@
 
     while not done:
 
-<<<<<<< HEAD
         print(f"[LOG] Iteration {t_step}", end='\r')
-=======
-        print(f"[LOG] Iteration {t_step}", sep="\r")
->>>>>>> 5e954076
 
         # Calculate step sizes
         beta_omega = 1 / ((t_step + 1) ** 0.65)
