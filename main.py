--- conflicted
+++ resolved
@@ -15,22 +15,13 @@
         self.n_states = n_states
         self.n_actions = n_actions
         self.reward_funcs = reward_funcs
-<<<<<<< HEAD
         self.n_joint_actions = n_actions ** n_agents 
         
-=======
-
->>>>>>> 437a58c3
         self.rng = np.random.default_rng(seed)
 
         states = list(range(n_states))
         actions = list(range(n_actions))
 
-<<<<<<< HEAD
-        P = self._generate_transition_matrix()
-        R = self._generate_reward_matrix()
-        L = self._generate_graph_network() # TODO: generate network structure 
-=======
         self.P = self._generate_transition_matrix()
         self.R = self._generate_reward_matrix()
         self.G = self._generate_communication_matrix()
@@ -42,7 +33,6 @@
         d0 = np.ones(n_states) / n_states
 
         super().__init__(states, actions, self.R, self.P, d0)
->>>>>>> 437a58c3
 
     def _generate_transition_matrix(self):
         # we need to extend this matrix to be larger, for multiple agents 
@@ -117,17 +107,9 @@
         done = env.s_terminal[state]
 
 
-<<<<<<< HEAD
-if __name__ == '__main__':
-    N_STATES = 5
-    N_AGENTS = 5
-    N_ACTIONS = 2 
-    
-=======
 if __name__ == "__main__":
     N_STATES = 5
     N_AGENTS = 5
     N_ACTIONS = 2
 
->>>>>>> 437a58c3
     main()